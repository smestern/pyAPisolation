# This Python file uses the following encoding: utf-8
import matplotlib
matplotlib.use('Qtagg')
import sys
import os
import glob
import pyabf
import numpy as np
import pandas as pd
import multiprocessing as mp
from sklearn.svm import OneClassSVM
from sklearn.impute import SimpleImputer
from sklearn.preprocessing import LabelEncoder
import copy
from functools import partial
import scipy.signal as signal
<<<<<<< HEAD
from PySide2.QtWidgets import QApplication, QWidget, QFileDialog, QVBoxLayout, QHBoxLayout, QProgressDialog, QMainWindow
=======
print("Loaded basic libraries; importing QT")
from PySide2.QtWidgets import QApplication, QWidget, QFileDialog, QVBoxLayout, QHBoxLayout, QProgressDialog
>>>>>>> 89f72d97
from PySide2.QtCore import QFile
from PySide2 import QtGui
import PySide2.QtCore as QtCore
from PySide2.QtUiTools import QUiLoader
print("Loaded QT libraries")
from matplotlib.backends.qt_compat import QtWidgets
from matplotlib.backends.backend_qtagg import (
    FigureCanvas, NavigationToolbar2QT as NavigationToolbar)
from matplotlib.figure import Figure
from matplotlib import pyplot as plt
from matplotlib import patches as mpatches
print("Loaded external libraries")
from pyAPisolation.feature_extractor import folder_feature_extract, save_data_frames, preprocess_abf, analyze_subthres, preprocess_abf_subthreshold
from pyAPisolation.patch_utils import load_protocols
from pyAPisolation.patch_subthres import exp_decay_2p, exp_decay_1p, exp_decay_factor

import time
from ipfx.feature_extractor import SpikeFeatureExtractor

PLOT_BACKEND = 'matplotlib'
ANALYSIS_TABS = {0:'spike', 1:'subthres'}

class analysis_gui(QMainWindow):
    def __init__(self):
        super(analysis_gui, self).__init__()
        self.load_ui()
        self.main_widget = self.children()[1]
        self.abf = None
        self.current_filter = 0.
        self.bind_ui()


    def load_ui(self):
        loader = QUiLoader()
        path = os.path.join(os.path.dirname(__file__), "form.ui")
        print(path)
        ui_file = QFile(path)
        ui_file.open(QFile.ReadOnly)
        loader.load(ui_file, self)
        ui_file.close()

    def bind_ui(self):
        children = self.main_widget.children()
        #assign the children to the main object for easy access
        for child in children:
            print(child.objectName())
            if child.objectName() == "folder_select":
                self.folder_select = child
                #for the file loader make a folder select
                child.clicked.connect(self.file_select)
            elif child.objectName() == "file_list":
                self.file_list = child
                child.itemClicked.connect(self.abf_select)
            elif child.objectName() == "frame":
                self.frame = child
                layout =  QVBoxLayout()
                if PLOT_BACKEND == "pyqtgraph":
                    plot_widget = pg.GraphicsLayoutWidget()
                    layout.addWidget(plot_widget)
                    self.main_view = plot_widget
                elif PLOT_BACKEND == "matplotlib":
                    self.main_view = FigureCanvas(Figure(figsize=(15, 5)))
                    layout.addWidget(self.main_view)
                    self.toolbar = NavigationToolbar(self.main_view, self.frame)
                    layout.addWidget(self.toolbar)
                self.frame.setLayout(layout)
            elif child.objectName() == "sweep_selector":
                self.sweep_selector = child
        #generate the analysis settings listener for spike finder
        self.dvdt_thres = self.main_widget.findChild(QWidget, "dvdt_thres")
        self.dvdt_thres.textChanged.connect(self.analysis_changed)
        self.thres_to_peak_time = self.main_widget.findChild(QWidget, "t_to_p_time")
        self.thres_to_peak_time.textChanged.connect(self.analysis_changed)
        self.thres_to_peak_height = self.main_widget.findChild(QWidget, "t_to_p_height")
        self.thres_to_peak_height.textChanged.connect(self.analysis_changed)
        self.min_peak_height = self.main_widget.findChild(QWidget, "min_peak")
        self.min_peak_height.textChanged.connect(self.analysis_changed)
        self.start_time = self.main_widget.findChild(QWidget, "start")
        self.start_time.textChanged.connect(self.analysis_changed)
        self.end_time = self.main_widget.findChild(QWidget, "end_time")
        self.end_time.textChanged.connect(self.analysis_changed)
        self.protocol_select = self.main_widget.findChild(QWidget, "protocol_selector")
        self.protocol_select.currentIndexChanged.connect(self.change_protocol_select)
        self.bstim = self.main_widget.findChild(QWidget, "bstim")
        self.bessel = self.main_widget.findChild(QWidget, "bessel_filt")
        self.thres_per = self.main_widget.findChild(QWidget, "thres_percent")
        self.thres_per.textChanged.connect(self.analysis_changed)
        #find the output buttons
        self.bspikeFind = self.main_widget.findChild(QWidget, "spikeFinder")
        self.brunningBin = self.main_widget.findChild(QWidget, "runningBin")
        self.brawData = self.main_widget.findChild(QWidget, "rawSpike")

        self.protocol_select.currentIndexChanged.connect(self.analysis_changed)
        self.bessel.textChanged.connect(self.analysis_changed)
        run_analysis = self.main_widget.findChild(QWidget, "run_analysis")
        run_analysis.clicked.connect(self.run_analysis)
        self.refresh = self.main_widget.findChild(QWidget, "refresh_plot")
        self.refresh.clicked.connect(self.analysis_changed_run)
        self.saveCur = self.main_widget.findChild(QWidget, "saveCur")
        self.saveCur.clicked.connect(self._save_csv_for_current_file)
        self.outputTag = self.main_widget.findChild(QWidget, "outputTag")
        #link the settings buttons for the cm calc analysis
        self.tabselect = self.main_widget.findChild(QWidget, "tabWidget")
        self.tabselect.currentChanged.connect(self.analysis_changed_run)
        self.subthresSweeps = self.main_widget.findChild(QWidget, "subthresSweeps")
        self.subthresSweeps.textChanged.connect(self.analysis_changed)
        self.stimPer = self.main_widget.findChild(QWidget, "stimPer")
        self.stimPer.textChanged.connect(self.analysis_changed)
        self.stimfind = self.main_widget.findChild(QWidget, "bstim_2")
        self.stimfind.clicked.connect(self.analysis_changed)
        self.startCM = self.main_widget.findChild(QWidget, "startCM")
        self.startCM.textChanged.connect(self.analysis_changed)
        self.endCM = self.main_widget.findChild(QWidget, "endCM")
        self.endCM.textChanged.connect(self.analysis_changed)
        self.besselFilterCM = self.main_widget.findChild(QWidget, "bessel_filt_cm")
        self.besselFilterCM.textChanged.connect(self.analysis_changed)

        

    
    def file_select(self):
        self.selected_dir = QFileDialog.getExistingDirectory()
        self.abf_list = glob.glob(self.selected_dir + "/**/*.abf", recursive=True)
        self.abf_list_name = [os.path.basename(x) for x in self.abf_list]
        self.pairs = [c for c in zip(self.abf_list_name, self.abf_list)]
        self.abf_file = self.pairs
        self.selected_sweeps = None
        #create a popup about the scanning the files
        self.scan_popup = QProgressDialog("Scanning files", "Cancel", 0, len(self.abf_list))
        self.scan_popup.setWindowModality(QtCore.Qt.WindowModal)
        self.scan_popup.forceShow()
        #Generate the protocol list
        self.protocol_list = []
        self.protocol_file_pair = {}
        for name, abf in self.abf_file:
            try:
                self.scan_popup.setValue(self.scan_popup.value() + 1)
                abf_obj = pyabf.ABF(abf, loadData=False)
                self.protocol_list.append(abf_obj.protocol)
                self.protocol_file_pair[name] = abf_obj.protocol
            except:
                self.protocol_file_pair[name] = 'unknown'
        #we really only care about unique protocols
        #close the popup
        self.scan_popup.close()
        #filter down to unique ones
        self.protocol_list = np.hstack(("[No Filter]", np.unique(self.protocol_list)))
        #clear the file list and protocol select
        self.file_list.clear()
        self.protocol_select.clear()
        self.protocol_select.addItems(self.protocol_list)
        self.file_list.addItems(self.abf_list_name)

    def change_protocol_select(self):
        self.get_selected_protocol()
        #filter the file list by the protocol
        if self.selected_protocol == "[No Filter]"  or self.selected_protocol == "":
            for i in np.arange(self.file_list.count()):
                item = self.file_list.item(i)
                item.setHidden(False)
        else:
            for i in np.arange(self.file_list.count()):
                item = self.file_list.item(i)
                if self.protocol_file_pair[item.text()] != self.selected_protocol:
                    item.setHidden(True)
                else:
                    item.setHidden(False)
        self.analysis_changed()
        

    def abf_select(self, item):
        self.selected_abf = self.abf_file[self.file_list.currentRow()][1]
        self.selected_abf_name = self.abf_file[self.file_list.currentRow()][0]
        #self.selected_protocol = self.protocol_list[self.protocol_select.currentIndex()]
        #for the sweep selector make a checkbox for each sweep
        self.get_selected_abf()

        #delete the children of the old sweep selector
        if self.sweep_selector.layout() is not None:
            self.clear_layout(self.sweep_selector.layout())
            layout = self.sweep_selector.layout()
        else:
            layout = QHBoxLayout() #contains the checkboxes
        
        if (len(self.sweep_selector.children())-1 == self.abf.sweepList) and self.selected_sweeps is not None: #if the sweep list is the same as the sweep list
            bool_toggle = True
        else:
            bool_toggle = False


        self.checkbox_list = []
        for sweep in self.abf.sweepList:
            checkbox = QtWidgets.QCheckBox(str(sweep))
            if bool_toggle:
                if sweep in self.selected_sweeps:
                    checkbox.setChecked(True)
                else:
                    checkbox.setChecked(False)
            else:
                checkbox.setChecked(True)
            checkbox.stateChanged.connect(self.analysis_changed)
            layout.addWidget(checkbox)
            self.checkbox_list.append(checkbox)

        #also add a button to check/uncheck all
        check_all = QtWidgets.QPushButton("Check All")
        check_all.clicked.connect(self.check_all)
        layout.addWidget(check_all)


        if self.sweep_selector.layout() is None:
            self.sweep_selector.setLayout(layout)
        #sometimes the sweep selector is not cleared out
        #idk why 
        self.run_indiv_analysis()
        self.plot_abf()
        
    def clear_layout(self, layout):
        while layout.count():
            child = layout.takeAt(0)
            if child.widget() is not None:
                child.widget().deleteLater()
            elif child.layout() is not None:
                self.clear_layout(child.layout())    

    def plot_abf(self):
        if PLOT_BACKEND == "pyqtgraph":
            self._plot_pyqtgraph()
        elif PLOT_BACKEND == "matplotlib":
            self._plot_matplotlib()
        
    def filter_abf(self, abf):
        #filter the abf with 5 khz lowpass
        if self.bessel.text() == "" or float(self.bessel.text()) < 0:
            return abf
        b, a = signal.bessel(4, float(self.bessel.text()), 'low', norm='phase', fs=abf.dataRate)
        abf.data = signal.filtfilt(b, a, abf.data)
        return abf

    def run_indiv_analysis(self):
        
        #get the current abf
        self.abf = self.get_selected_abf()
        #get the current sweep(s)
        self.get_selected_sweeps()
        self.get_analysis_params()
        if self.get_current_analysis() is 'spike':
            self.subthres_df = None
            if self.selected_sweeps is None:
                self.selected_sweeps = self.abf.sweepList
            #create the spike extractor 
            if self.param_dict['end'] == 0.0 or self.param_dict['end'] > self.abf.sweepX[-1]:
                self.param_dict['end'] = self.abf.sweepX[-1]

            self.spike_extractor = SpikeFeatureExtractor(filter=0,  dv_cutoff=self.param_dict['dv_cutoff'],
                max_interval=self.param_dict['max_interval'], min_height=self.param_dict['min_height'], min_peak=self.param_dict['min_peak'],
                start=self.param_dict['start'], end=self.param_dict['end'], thresh_frac=self.param_dict['thresh_frac'])
            #extract the spikes and make a dataframe for each sweep
            self.spike_df = {}
            self.rejected_spikes = None #{}
            for sweep in self.selected_sweeps:
                self.abf.setSweep(sweep)
                
                self.spike_df[sweep] = self.spike_extractor.process(self.abf.sweepX,self.abf.sweepY, self.abf.sweepC)
                # self.rejected_spikes[sweep] = pd.DataFrame().from_dict(determine_rejected_spikes(self.spike_extractor, self.spike_df[sweep], self.abf.sweepY, self.abf.sweepX, 
                # self.param_dict)).T
                #self.rejected_spikes = None
            #self.spike_df = pd.concat(self.spike_df)
        elif self.get_current_analysis() is 'subthres':
            self.spike_df = None
            self.rejected_spikes = None
            self.subthres_df, _ = analyze_subthres(self.abf, **self.subt_param_dict)
            
    
    def get_analysis_params(self):
        #build the spike param_dict
        dv_cut = float(self.dvdt_thres.text())
        lowerlim = float(self.start_time.text())
        upperlim = float(self.end_time.text())
        tp_cut = float(self.thres_to_peak_time.text())/1000
        min_cut = float(self.thres_to_peak_height.text())
        min_peak = float(self.min_peak_height.text())
        bstim_find = self.bstim.isChecked()
        bessel_filter = float(self.bessel.text())
        thresh_frac = float(self.thres_per.text())

        self.param_dict = {'filter': 0, 'dv_cutoff':dv_cut, 'start': lowerlim, 'end': upperlim, 'max_interval': tp_cut,
         'min_height': min_cut, 'min_peak': min_peak, 'start': lowerlim, 'end': upperlim, 
        'stim_find': bstim_find, 'bessel_filter': bessel_filter, 'thresh_frac': thresh_frac}
        #build the subthres param_dict
        try:
            subt_sweeps = np.fromstring(self.subthresSweeps.text(), dtype=int, sep=',')
            if len(subt_sweeps) == 0:
                subt_sweeps = None
        except:
            subt_sweeps = None
        try:
            start_sear = float(self.startCM.text())
            end_sear = float(self.endCM.text())
        except:
            start_sear = None
            end_sear = None
        time_after = float(self.stimPer.text())
        
        if start_sear == 0:
            start_sear = None
        if end_sear == 0:
            end_sear = None
        self.subt_param_dict ={'subt_sweeps': subt_sweeps, 'time_after': time_after, 'start_sear': start_sear, 'end_sear': end_sear}
        return self.param_dict

    def analysis_changed(self):
        self.get_analysis_params()
        #update the refresh button to reflect that the analysis has changed
        self.refresh.setText("🔄 Refresh plot (Analysis Changed)")
        
    def analysis_changed_run(self):
        if self.abf is not None:
            self.run_indiv_analysis( )
            self.plot_abf()
            self.refresh.setText("🔄 Refresh plot")

    
    def run_analysis(self):
        #check whether we are running spike or subthres
        if self.get_current_analysis() is 'spike':
            #run the folder analysis
            self.get_analysis_params()
            self.get_selected_protocol()
            #df = folder_feature_extract(self.selected_dir, self.param_dict, False, self.selected_protocol)
            df = self._inner_analysis_loop(self.selected_dir, self.param_dict,  self.selected_protocol)     
            save_data_frames(df[0], df[1], df[2], self.selected_dir, str(time.time())+self.outputTag.text(), self.bspikeFind.isChecked()
                             , self.brunningBin.isChecked(), self.brawData.isChecked())
        elif self.get_current_analysis() is 'subthres':
            self.get_analysis_params()
            self.get_selected_protocol()
            df = self._inner_analysis_loop_subthres(self.selected_dir, self.subt_param_dict,  self.selected_protocol)
        
    def get_current_analysis(self):
        index = self.tabselect.currentIndex()
        self.current_analysis = ANALYSIS_TABS[index]
        return self.current_analysis
        

    def get_selected_protocol(self):
        proto = self.protocol_select.currentText()
        if proto == "[No Filter]":
            self.selected_protocol = ''
        else:
            self.selected_protocol = proto
        return self.selected_protocol
        
    def get_selected_sweeps(self):
        self.selected_sweeps = []
        for sweep in self.checkbox_list:
            if isinstance(sweep, QtWidgets.QCheckBox):
                if sweep.isChecked():
                    self.selected_sweeps.append(int(sweep.text()))
        return self.selected_sweeps
    
    def get_selected_abf(self):
        #ensure the selected abf is loaded or reload and filter it
        if self.abf is None:
            self.abf = self.filter_abf(pyabf.ABF(self.selected_abf))
            self.current_filter = self.param_dict['bessel_filter']
        else:
            if (os.path.abspath(self.abf.abfFilePath) == os.path.abspath(self.selected_abf)) and (self.param_dict['bessel_filter'] == self.current_filter):
                pass
            else:
                
                self.abf = self.filter_abf(pyabf.ABF(self.selected_abf))
                self.current_filter = self.param_dict['bessel_filter']
        return self.abf
        
    def check_all(self):
        for sweep in self.checkbox_list:
            if isinstance(sweep, QtWidgets.QCheckBox):
                sweep.blockSignals(True)
                if sweep.isChecked():
                    sweep.setChecked(False)
                else:
                    sweep.setChecked(True)
                sweep.blockSignals(False)
        self.plot_abf()


    def _save_csv_for_current_file(self):
        #for the current abf run the analysis and save the csv
        self.run_indiv_analysis()
        if self.get_current_analysis() is 'spike':
            dfs = preprocess_abf(self.abf.abfFilePath, copy.deepcopy(self.param_dict), False, '')
            save_data_frames(dfs[1], dfs[0], dfs[2], self.selected_dir, str(time.time())+self.outputTag.text())

    def _find_outliers(self, df):
        outlier_dect = OneClassSVM(nu=0.1, kernel="rbf", gamma=0.1)
        temp_df = SimpleImputer(missing_values=np.nan, strategy='mean').fit_transform(df.select_dtypes(include=['float']))
        outlier_dect.fit(temp_df)
        labels = outlier_dect.predict(temp_df)
        return labels


    def _inner_analysis_loop(self, folder, param_dict, protocol_name):
        
        dfs = pd.DataFrame()
        df_spike_count = pd.DataFrame()
        df_running_avg_count = pd.DataFrame()
        filelist = glob.glob(folder + "/**/*.abf", recursive=True)
        popup = QProgressDialog("Operation in progress.", "Cancel", 0, len(filelist), self)
        popup.setWindowModality(QtCore.Qt.WindowModal)
        popup.forceShow()
        spike_count = []
        df_full = []
        df_running_avg = []
        parallel_processing = False
        i = 0

        if parallel_processing:
            def update_iteration(_, i):
                
                popup.setValue(i)
                popup.setLabelText("Processing file " + str(i) + " of " + str(len(filelist)))
            pool = mp.Pool(mp.cpu_count())

            results = [pool.apply_async(preprocess_abf, args=(file, copy.deepcopy(param_dict), False, protocol_name), callback=partial(update_iteration, i=i)) for (i, file) in enumerate(filelist)]
            
            ##split out the results
            pool.close()
            #pool.join()
            for result in results:
                popup.setValue(popup.value())
                result.wait()
                temp_res = result.get()
                df_full.append(temp_res[1])
                df_running_avg.append(temp_res[2])
                spike_count.append(temp_res[0])
            pool.join()
        else:
            for i, f in enumerate(filelist):
                popup.setValue(i)
                temp_df_spike_count, temp_full_df, temp_running_bin = preprocess_abf(f, copy.deepcopy(param_dict), False, protocol_name)
                spike_count.append(temp_df_spike_count)
                df_full.append(temp_full_df)
                df_running_avg.append(temp_running_bin)
        df_spike_count = pd.concat(spike_count, sort=True)
        dfs = pd.concat(df_full, sort=True)
        df_running_avg_count = pd.concat(df_running_avg, sort=False)
        popup.hide()
        #detect outliers
        #df_spike_count['outlier'] = self._find_outliers(df_spike_count)
        #Highlight outliers in filelist
        # for i in np.arange(self.file_list.count()):
        #     f = self.file_list.item(i)
        #     if df_spike_count['outlier'].to_numpy()[i] == 1:
        #         f.setBackgroundColor(QtGui.QColor(255, 255, 255))
        #     else:
        #         f.setBackgroundColor(QtGui.QColor(255, 0, 0))

        return dfs, df_spike_count, df_running_avg_count

    def _inner_analysis_loop_subthres(self, folder, param_dict, protocol_name):
        filelist = glob.glob(folder + "/**/*.abf", recursive=True)
        popup = QProgressDialog("Operation in progress.", "Cancel", 0, len(filelist), self)
        popup.setWindowModality(QtCore.Qt.WindowModal)
        popup.forceShow()
        dfs = []
        for i, f in enumerate(filelist):
            popup.setValue(i)
            df = preprocess_abf_subthreshold(f, copy.deepcopy(param_dict), protocol_name)
            dfs.append(df)
        popup.hide()
        return pd.concat(dfs, axis=1)


    def _plot_matplotlib(self):
        self.main_view.figure.clear()
        #self.main_view.figure.canvas.setFixedWidth(900)
        self.axe1 = self.main_view.figure.add_subplot(211)
        self.axe2 = self.main_view.figure.add_subplot(212, sharex=self.axe1)
        #self.main_view.figure.set_facecolor('#F0F0F0')
        #self.main_view.figure.set_edgecolor('#F0F0F0')
       # self.main_view.figure.set_dpi(100)
        self.main_view.figure.set_tight_layout(True)
        #self.main_view.figure.set_facecolor('#F0F0F0')
        self.get_selected_abf()
        self.get_selected_sweeps()
        #for the chosen sweeps
        if self.selected_sweeps == None:
            self.selected_sweeps = self.abf.sweepList

        for sweep in self.selected_sweeps:
            self.abf.setSweep(sweep)
            self.axe1.plot(self.abf.sweepX, self.abf.sweepY, label=str(sweep))
            #plot the dvdt
            self.axe2.plot(self.abf.sweepX[:-1], (np.diff(self.abf.sweepY)/(np.diff(self.abf.sweepX)*1000)))
        self.axe1.set_title(self.selected_abf_name)

        #draw the dvdt threshold
        self.dvdt_thres_value = float(self.dvdt_thres.text())
        self.axe2.axhline(y=self.dvdt_thres_value, color='#FF0000', ls='--')

        #if the analysis has been run, plot the results
        labeled_legend = False
        if self.spike_df is not None:
            for sweep in self.selected_sweeps:
                if self.spike_df[sweep].empty:
                    continue
                
                #plot with labels if its the first sweep
                if labeled_legend == False:
                    self.axe1.scatter(self.spike_df[sweep]['peak_t'], self.spike_df[sweep]['peak_v'], color='#FF0000', s=10, zorder=99, alpha=0.5, label='Spike Peak')
                    self.axe1.scatter(self.spike_df[sweep]['threshold_t'], self.spike_df[sweep]['threshold_v'], color='#00FF00', s=10, zorder=99, alpha=0.5, label='Threshold')
                    #plot the dv/dt threshold
                    try:
                        self.axe2.scatter(self.spike_df[sweep]['downstroke_t'], self.spike_df[sweep]['downstroke'], color='#FF0000', label='Downstroke/Decay')
                        self.axe2.scatter(self.spike_df[sweep]['upstroke_t'], self.spike_df[sweep]['upstroke'], color='#00FF00', label='Upstroke/Rise')
                        labeled_legend = True
                    except:
                        pass
                else:
                    self.axe1.scatter(self.spike_df[sweep]['peak_t'], self.spike_df[sweep]['peak_v'], color='#FF0000', s=10, zorder=99)
                    self.axe1.scatter(self.spike_df[sweep]['threshold_t'], self.spike_df[sweep]['threshold_v'], color='#00FF00', s=10, zorder=99)
                    try:
                        self.axe2.scatter(self.spike_df[sweep]['downstroke_t'], self.spike_df[sweep]['downstroke'], color='#FF0000')
                        self.axe2.scatter(self.spike_df[sweep]['upstroke_t'], self.spike_df[sweep]['upstroke'], color='#00FF00')
                    except:
                        pass
        
        #plot the rejected spikes if they exist
        if self.rejected_spikes is not None:
            #
            
            #create a cmap for the labels
            cmap = plt.cm.get_cmap('viridis')
            #create a list of colors for the labels
            labels = [str(row.to_dict()) for sweep in self.selected_sweeps for index, row in self.rejected_spikes[sweep].iterrows()]
            colors = [cmap(i) for i in np.linspace(0, 1, len(labels))]
            #create a dictionary of colors for the labels
            color_dict = dict(zip(labels, colors))

            for sweep in self.selected_sweeps:
                self.abf.setSweep(sweep)
                if self.rejected_spikes[sweep].empty:
                    continue
                for index, row in self.rejected_spikes[sweep].iterrows():
                    #plot the rejected spikes
                    self.axe1.scatter(self.abf.sweepX[int(index)], self.abf.sweepY[int(index)], color=color_dict[str(row.to_dict())], s=10, zorder=99,)
                    
                    #self.axe1.scatter(self.abf.sweepX[int(index)], self.abf.sweepY[int(index)], c='r', s=10, zorder=99, label=)
           
            #create a legend for the rejected spikes
            #create a list of patches for the legend
            patches = [mpatches.Patch(color=color_dict[label], label=label) for label in color_dict]
            #create the legend
            reject_spikes_legend = self.axe1.legend(handles=patches, loc='upper left', fontsize=8)

        #if the analysis was subthreshold, we need to plot the results
        if self.subthres_df is not None:
            cols = self.subthres_df.columns
            for sweep in self.selected_sweeps:
                self.abf.setSweep(sweep)
                if sweep < 9:
                    real_sweep_number = '00' + str(sweep + 1)
                elif sweep > 8 and sweep < 99:
                    real_sweep_number = '0' + str(sweep + 1)
                cols_for_sweep = [c for c in cols if real_sweep_number in c]
                if len(cols_for_sweep) == 0:
                    continue
                temp_df = self.subthres_df[cols_for_sweep]
                #decay_fast, decay_slow, curve, r_squared_2p, r_squared_1p, p_decay = exp_decay_factor(dataT, dataV, dataI, time_after, abf_id=abf.abfID)
                #pull out the params, we want the decay, A1, b1, b2
                decay_fast = 1/temp_df[f"fast 2 phase decay {real_sweep_number}"].to_numpy()[0]
                decay_slow = 1/temp_df[f"slow 2 phase decay {real_sweep_number}"].to_numpy()[0]
                a = temp_df[f"Curve fit A {real_sweep_number}"].to_numpy()[0]
                b1 = temp_df[f"Curve fit b1 {real_sweep_number}"].to_numpy()[0]
                b2 = temp_df[f"Curve fit b2 {real_sweep_number}"].to_numpy()[0]
                #compute the curve fit
                dataT, dataV, dataI = self.abf.sweepX, self.abf.sweepY, self.abf.sweepC
                time_aft = 0.5
                diff_I = np.diff(dataI)
                downwardinfl = np.nonzero(np.where(diff_I<0, diff_I, 0))[0][0]
                end_index = downwardinfl + int((np.argmax(diff_I)- downwardinfl) * time_aft)

                upperC = np.amax(dataV[downwardinfl:end_index])
                lowerC = np.amin(dataV[downwardinfl:end_index])
                diff = np.abs(upperC - lowerC)
                t1 = dataT[downwardinfl:end_index] - dataT[downwardinfl]
                y = exp_decay_2p(t1, a,b1, decay_fast, b2, decay_slow)
                self.axe1.plot(dataT[downwardinfl:end_index], y, color='#00FF00', zorder=99)
                #also plot the sag
                upwardinfl = np.nonzero(np.where(diff_I>0, diff_I, 0))[0][0]
                
                diff_I = np.diff(dataI)
                downwardinfl = np.nonzero(np.where(diff_I<0, diff_I, 0))[0][0]
                end_index2 = upwardinfl - int((upwardinfl - downwardinfl) * time_aft)
                dt = dataT[1] - dataT[0] #in s
                vm = np.nanmean(dataV[end_index:upwardinfl])
         
                min_point = downwardinfl + np.argmin(dataV[downwardinfl:end_index2])
                
                avg_min = np.nanmean(dataV[min_point])
                sag_diff = avg_min - vm
                sag_diff_plot = np.arange(avg_min, vm, 1)
                self.axe1.scatter(dataT[min_point], dataV[min_point], c='r', marker='x', zorder=99, label="Min Point")
                self.axe1.scatter(dataT[end_index:upwardinfl], dataV[end_index:upwardinfl], c='g', zorder=99, label="Mean Vm Measured")
                self.axe1.plot(dataT[np.full(sag_diff_plot.shape[0], min_point, dtype=np.int64)], sag_diff_plot, label=f"Sag of {sag_diff}")

        self.axe1.legend( bbox_to_anchor=(1.05, 1),
                         loc='upper left', borderaxespad=0.)
        self.axe2.legend(loc='upper right')
        #self.axe1.add_artist(reject_spikes_legend)
        self.main_view.draw()

    def _plot_pyqtgraph(self):
        '''TODO'''
        self.main_view.clear()
        #self.main_view.figure.canvas.setFixedWidth(900)
        self.axe1 = self.main_view.addPlot(1,1)
        self.axe2 = self.main_view.addPlot(2,1)
        #self.main_view.figure.set_facecolor('#F0F0F0')
        #self.main_view.figure.set_edgecolor('#F0F0F0')
       # self.main_view.figure.set_dpi(100)
        #s#elf.main_view.figure.set_tight_layout(True)
        #self.main_view.figure.set_facecolor('#F0F0F0')
        self.get_selected_abf()
        self.get_selected_sweeps()
        #for the chosen sweeps
        if self.selected_sweeps == None:
            self.selected_sweeps = self.abf.sweepList

        for sweep in self.selected_sweeps:
            self.abf.setSweep(sweep)
            self.axe1.plot(self.abf.sweepX, self.abf.sweepY, color='#000000')
            #plot the dvdt
            self.axe2.plot(self.abf.sweepX[:-1], (np.diff(self.abf.sweepY)/np.diff(self.abf.sweepX))/1000)
        #self.axe1.set_title(self.selected_abf_name)

        #draw the dvdt threshold
        self.dvdt_thres_value = float(self.dvdt_thres.text())
        #self.axe2.axhline(y=self.dvdt_thres_value, color='#FF0000', ls='--')

        #if the analysis has been run, plot the results
        if self.spike_df is not None:
            for sweep in self.selected_sweeps:
                if self.spike_df[sweep].empty:
                    continue
                #self.axe1.scatter(self.spike_df[sweep].loc[:, 'peak_t'], self.spike_df[sweep].loc[:,'peak_v'], color='#FF0000', s=10, zorder=99)

from ipfx import spike_detector,time_series_utils
def determine_rejected_spikes(spfx, spike_df, v, t, param_dict):
    """Determine which spikes were rejected by the spike detection algorithm.
    Parameters
    ----------
    spfx : SweepFeatures object
    spike_df : pandas.DataFrame
        DataFrame containing spike features
    Returns
    -------
    rejected_spikes : list of bool
        True if spike was rejected, False if spike was accepted
    """
    dvdt = time_series_utils.calculate_dvdt(v, t, 0)

    rejected_spikes = {}
    intial_spikes = spike_detector.detect_putative_spikes(v, t, param_dict['start'], param_dict['end'],
                                                    dv_cutoff=param_dict['dv_cutoff'],
                                                    dvdt=dvdt)
    peaks = spike_detector.find_peak_indexes(v, t, intial_spikes, param_dict['end'])
    if len(peaks) == 0:
        return rejected_spikes
    diff_mask = [np.any(dvdt[peak_ind:spike_ind] < 0)
                 for peak_ind, spike_ind
                 in zip(peaks[:-1], intial_spikes[1:])]
    peak_indexes = peaks[np.array(diff_mask + [True])]
    spike_indexes = intial_spikes[np.array([True] + diff_mask)]

    peak_level_mask = v[peak_indexes] >= param_dict['min_peak']
        

    height_mask = (v[peak_indexes] - v[spike_indexes]) >= param_dict['min_height']
    for i, spike in enumerate(peak_indexes):
        if np.any([~peak_level_mask[i], ~height_mask[i]]):
            rejected_spikes[spike] = {'peak_level': ~peak_level_mask[i], 'height': height_mask[i]}
    
    peak_level_mask = v[peak_indexes] >= param_dict['min_peak']
    spike_indexes = spike_indexes[peak_level_mask]
    peak_indexes = peak_indexes[peak_level_mask]

    height_mask = (v[peak_indexes] - v[spike_indexes]) >= param_dict['min_height']
    spike_indexes = spike_indexes[height_mask]
    peak_indexes = peak_indexes[height_mask]
    
    if len(spike_indexes) == 0:
        return rejected_spikes
    upstroke_indexes = spike_detector.find_upstroke_indexes(v, t, spike_indexes, peak_indexes, filter=0, dvdt=dvdt)
    thresholds = spike_detector.refine_threshold_indexes(v, t, upstroke_indexes, param_dict['thresh_frac'],
                                                dvdt=dvdt)


    # overlaps = np.flatnonzero(spike_indexes[1:] <= peak_indexes[:-1] + 1)
    # if overlaps.size:
    #     spike_mask = np.ones_like(spike_indexes, dtype=bool)
    #     spike_mask[overlaps + 1] = False
    #     spike_indexes = spike_indexes[spike_mask]

    #     peak_mask = np.ones_like(peak_indexes, dtype=bool)
    #     peak_mask[overlaps] = False
    #     peak_indexes = peak_indexes[peak_mask]

    #     upstroke_mask = np.ones_like(upstroke_indexes, dtype=bool)
    #     upstroke_mask[overlaps] = False
    #     upstroke_indexes = upstroke_indexes[upstroke_mask]

    # Validate that peaks don't occur too long after the threshold
    # If they do, try to re-find threshold from the peak
    too_long_spikes = []
    for i, (spk, peak) in enumerate(zip(spike_indexes, peak_indexes)):
        if t[peak] - t[spk] >= param_dict['max_interval']:
            too_long_spikes.append(i)
    if too_long_spikes:
        i
        avg_upstroke = dvdt[upstroke_indexes].mean()
        target = avg_upstroke * param_dict['thresh_frac']
        drop_spikes = []
        for i in too_long_spikes:
            # First guessing that threshold is wrong and peak is right
            peak = peak_indexes[i]
            t_0 = time_series_utils.find_time_index(t, t[peak] - param_dict['max_interval'])
            below_target = np.flatnonzero(dvdt[upstroke_indexes[i]:t_0:-1] <= target)
            if not below_target.size:
                # Now try to see if threshold was right but peak was wrong

                # Find the peak in a window twice the size of our allowed window
                spike = spike_indexes[i]
                t_0 = time_series_utils.find_time_index(t, t[spike] + 2 * param_dict['max_interval'])
                new_peak = np.argmax(v[spike:t_0]) + spike

                # If that peak is okay (not outside the allowed window, not past the next spike)
                # then keep it
                if t[new_peak] - t[spike] < param_dict['max_interval'] and \
                   (i == len(spike_indexes) - 1 or t[new_peak] < t[spike_indexes[i + 1]]):
                    peak_indexes[i] = new_peak
                else:
                    # Otherwise, log and get rid of the spike
                    drop_spikes.append(i)
#                     raise FeatureError("Could not redetermine threshold")
            else:
                spike_indexes[i] = upstroke_indexes[i] - below_target[0]
        for i in drop_spikes:
            rejected_spikes[spike_indexes[i]] = {'peak_level': False, 'height': False, 'threshold to peak': True, }
    else:
        return rejected_spikes
    return rejected_spikes



if __name__ == "__main__":
    mp.freeze_support()
    app = QApplication([])
    widget = analysis_gui()
    widget.show()
    sys.exit(app.exec_())<|MERGE_RESOLUTION|>--- conflicted
+++ resolved
@@ -14,12 +14,8 @@
 import copy
 from functools import partial
 import scipy.signal as signal
-<<<<<<< HEAD
-from PySide2.QtWidgets import QApplication, QWidget, QFileDialog, QVBoxLayout, QHBoxLayout, QProgressDialog, QMainWindow
-=======
 print("Loaded basic libraries; importing QT")
 from PySide2.QtWidgets import QApplication, QWidget, QFileDialog, QVBoxLayout, QHBoxLayout, QProgressDialog
->>>>>>> 89f72d97
 from PySide2.QtCore import QFile
 from PySide2 import QtGui
 import PySide2.QtCore as QtCore
