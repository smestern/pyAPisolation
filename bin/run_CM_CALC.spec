# -*- mode: python ; coding: utf-8 -*-


a = Analysis(
    ['run_CM_CALC.py'],
    pathex=[],
    binaries=[],
    datas=[],
    hiddenimports=[],
    hookspath=[],
    hooksconfig={},
    runtime_hooks=[],
    excludes=[],
    noarchive=False,
)
pyz = PYZ(a.pure)

<<<<<<< HEAD
=======

a = Analysis(
    ['run_CM_CALC.py'],
    pathex=[],
    binaries=[],
    datas=[],
    hiddenimports=[],
    hookspath=[],
    hooksconfig={},
    runtime_hooks=[],
    excludes=[],
    win_no_prefer_redirects=False,
    win_private_assemblies=False,
    cipher=block_cipher,
    noarchive=False,
)
pyz = PYZ(a.pure, a.zipped_data, cipher=block_cipher)

>>>>>>> f0722550
exe = EXE(
    pyz,
    a.scripts,
    [],
    exclude_binaries=True,
    name='run_CM_CALC',
    debug=False,
    bootloader_ignore_signals=False,
    strip=False,
    upx=True,
    console=True,
    disable_windowed_traceback=False,
    argv_emulation=False,
    target_arch=None,
    codesign_identity=None,
    entitlements_file=None,
)
coll = COLLECT(
    exe,
    a.binaries,
<<<<<<< HEAD
=======
    a.zipfiles,
>>>>>>> f0722550
    a.datas,
    strip=False,
    upx=True,
    upx_exclude=[],
    name='run_CM_CALC',
)<|MERGE_RESOLUTION|>--- conflicted
+++ resolved
@@ -1,22 +1,8 @@
 # -*- mode: python ; coding: utf-8 -*-
 
 
-a = Analysis(
-    ['run_CM_CALC.py'],
-    pathex=[],
-    binaries=[],
-    datas=[],
-    hiddenimports=[],
-    hookspath=[],
-    hooksconfig={},
-    runtime_hooks=[],
-    excludes=[],
-    noarchive=False,
-)
-pyz = PYZ(a.pure)
+block_cipher = None
 
-<<<<<<< HEAD
-=======
 
 a = Analysis(
     ['run_CM_CALC.py'],
@@ -35,7 +21,6 @@
 )
 pyz = PYZ(a.pure, a.zipped_data, cipher=block_cipher)
 
->>>>>>> f0722550
 exe = EXE(
     pyz,
     a.scripts,
@@ -56,10 +41,7 @@
 coll = COLLECT(
     exe,
     a.binaries,
-<<<<<<< HEAD
-=======
     a.zipfiles,
->>>>>>> f0722550
     a.datas,
     strip=False,
     upx=True,
