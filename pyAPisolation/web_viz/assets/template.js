--- conflicted
+++ resolved
@@ -6,6 +6,21 @@
         return row[key]; 
         });
     }
+
+    function filterByID(ids) {
+        if (typeof ids !== 'undefined') {
+            $table.bootstrapTable('filterBy', { 'cellID': ids })
+        }
+        else {
+            jQuery.get("data/box2_ephys.json").done(function (data) {
+                ids = data.map(function (a) { return a.cellID })
+                $table.bootstrapTable('filterBy', { 'cellID': ids })
+            })
+
+
+        }
+    }
+
 
     function filterByID(ids) {
         if (typeof ids !== 'undefined') {
@@ -51,11 +66,6 @@
     
     var layout = {
         autosize: true,
-<<<<<<< HEAD
-=======
-        responsive: true,
-        useResizeHandler: true,
->>>>>>> fd072574
         margin: {                           // update the left, bottom, right, top margin
             b: 20, r: 10, t: 20
         },
@@ -89,7 +99,6 @@
         filterByPlot(keys, ranges)
     }); 
 
-<<<<<<< HEAD
     //umap plot
     function generate_umap(rows) {
         data = []
@@ -139,8 +148,6 @@
     };
 
     generate_umap(data_tb);
-=======
->>>>>>> fd072574
 
 
     //table functions
