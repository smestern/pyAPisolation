--- conflicted
+++ resolved
@@ -39,11 +39,8 @@
         file_path (str): [description]
         return_obj (bool, optional): return the NWB object to access various properites. Defaults to False.
         old (bool, optional): use the old indexing method, uneeded in most cases. Defaults to False.
-        load_into_mem (bool, optional): load the data into memory. Defaults to True.
-<<<<<<< HEAD
-=======
-
->>>>>>> 4e69152e
+        load_into_mem (bool, optional): load the data into memory. Defaults to True.        load_into_mem (bool, optional): load the data into memory. Defaults to True.
+
     Returns:
         dataX: time (should be seconds)
         dataY: voltage (should be mV)
