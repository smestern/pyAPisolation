--- conflicted
+++ resolved
@@ -181,57 +181,15 @@
 #             label = QLabel(f"{param_name}:")
 #             param_layout.addWidget(label)
             
-<<<<<<< HEAD
-#             widget = self._create_parameter_widget(param_info, parameters.get(param_name))
-#             param_layout.addWidget(widget)
-=======
             widget = self._create_parameter_widget(param_info, param_info.value)
             param_layout.addWidget(widget)
->>>>>>> b47132d8
             
 #             layout.addLayout(param_layout)
 #             self.parameter_widgets[param_name] = widget
     
-<<<<<<< HEAD
 #     def _create_parameter_widget(self, param_info, current_value):
 #         """Create appropriate widget based on parameter type"""
 #         from PySide2.QtWidgets import QLineEdit, QCheckBox, QSpinBox, QDoubleSpinBox
-        
-#         param_type = param_info.get('type', 'str')
-#         default_value = param_info.get('default', current_value)
-        
-#         if param_type == 'bool':
-#             widget = QCheckBox()
-#             widget.setChecked(bool(current_value if current_value is not None else default_value))
-#             return widget
-        
-#         elif param_type == 'int':
-#             widget = QSpinBox()
-#             if 'min' in param_info:
-#                 widget.setMinimum(int(param_info['min']))
-#             if 'max' in param_info:
-#                 widget.setMaximum(int(param_info['max']))
-#             widget.setValue(int(current_value if current_value is not None else default_value))
-#             return widget
-        
-#         elif param_type == 'float':
-#             widget = QDoubleSpinBox()
-#             widget.setDecimals(4)
-#             if 'min' in param_info:
-#                 widget.setMinimum(float(param_info['min']))
-#             if 'max' in param_info:
-#                 widget.setMaximum(float(param_info['max']))
-#             widget.setValue(float(current_value if current_value is not None else default_value))
-#             return widget
-        
-#         else:  # Default to string/text input
-#             widget = QLineEdit()
-#             widget.setText(str(current_value if current_value is not None else default_value))
-#             return widget
-=======
-    def _create_parameter_widget(self, param_info, current_value):
-        """Create appropriate widget based on parameter type"""
-        from PySide2.QtWidgets import QLineEdit, QCheckBox, QSpinBox, QDoubleSpinBox
         
         param_type_str = str(param_info.param_type)
         param_type_raw = param_info.param_type
@@ -261,11 +219,10 @@
             widget.setValue(float(current_value if current_value is not None else default_value))
             return widget
         
-        else:  # Default to string/text input
-            widget = QLineEdit()
-            widget.setText(str(current_value if current_value is not None else default_value))
-            return widget
->>>>>>> b47132d8
+#         else:  # Default to string/text input
+#             widget = QLineEdit()
+#             widget.setText(str(current_value if current_value is not None else default_value))
+#             return widget
 
 #     def setup_modern_analysis_integration(self):
 #         """Setup modern analysis integration with existing tab system"""
