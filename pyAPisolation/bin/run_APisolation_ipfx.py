

import numpy as np
from numpy import genfromtxt
import pyabf
import tkinter as tk
from tkinter import filedialog
import os
import pandas as pd
<<<<<<< HEAD
#import pyAPisolation as apis
from sklearn.ensemble import IsolationForest
=======
import pyAPisolation as apis
>>>>>>> 64700dea
from ipfx import feature_extractor
from ipfx import subthresh_features as subt
root = tk.Tk()
root.withdraw()
files = filedialog.askopenfilenames(filetypes=(('ABF Files', '*.abf'),
                                   ('All files', '*.*')),
                                   title='Select Input File'
                                   )
fileList = root.tk.splitlist(files)
root_fold = os.path.dirname(files[0])
##Declare our options at default
filter = input("Filter (recommended to be set to 0): ")
braw = False
bfeat = True
try: 
    filter = int(filter)
except:
    filter = 0
tag = input("tag to apply output to files: ")
try: 
    tag = str(tag)
except:
    tag = ""

<<<<<<< HEAD
featcon = "y"
=======
dv_cut = input("Enter the threshold cut off for the derivative (Allen defaults 20mv/s): ")
try: 
    dv_cut = int(dv_cut)
except:
    dv_cut = 20

lowerlim = input("Enter the time to start looking for spikes [in s] (enter 0 to start search at beginning): ")
upperlim = input("Enter the time to stop looking for spikes [in s] (enter 0 to search the full sweep): ")

try: 
    lowerlim = float(lowerlim)
    upperlim = float(upperlim)
except:
    upperlim = 0
    lowerlim = 0


feat = input("save feature arrays for each file? (y/n): ")
try: 
    feat = str(feat)
except:
    feat = "n"
if feat == "n" or feat =="N":
    bfeat = False
else: 
    bfeat = True

featcon = input("save feature arrays all-in-one file? (y/n): ")
>>>>>>> 64700dea
try: 
    feat = str(featcon)
except:
    feat = "n"
if feat == "n" or feat =="N":
    bfeatcon = False
else: 
    bfeatcon = True
    bfeat = False


if bfeatcon == True:
    featfile = "y"
    try: 
        featfile = str(featfile)
    except:
        featfile = "n"
    if featfile == "n" or featfile =="N":
        featfile = False
    else: 
        featfile = True

    featrheo = "y"
    try: 
        featrheo = str(featrheo)
    except:
        featrheo = "n"
    if featrheo == "n" or featrheo =="N":
        featrheo = False
    else: 
        featrheo = True
        


debugplot = 0

dfs = pd.DataFrame()
df_spike_count = pd.DataFrame()
for filename in fileList:
    if filename.endswith(".abf"):
        file_path = filename
        abf = pyabf.ABF(file_path)
        
        if abf.sweepLabelY != 'Clamp Current (pA)':
            print(filename + ' import')
            np.nan_to_num(abf.data, nan=-9999, copy=False)
             #If there is more than one sweep, we need to ensure we dont iterate out of range
            if abf.sweepCount > 1:
                sweepcount = (abf.sweepCount)
            else:
                sweepcount = 1
            df = pd.DataFrame()
            #Now we walk through the sweeps looking for action potentials
            temp_spike_df = pd.DataFrame()
            temp_spike_df['a_filename'] = [abf.abfID]
            for sweepNumber in range(0, sweepcount): 
                real_sweep_length = abf.sweepLengthSec - 0.1
                if lowerlim == 0 and upperlim == 0:
                    spikext = feature_extractor.SpikeFeatureExtractor(filter=filter, dv_cutoff=dv_cut)
                    upperlim = real_sweep_length
                    spiketxt = feature_extractor.SpikeTrainFeatureExtractor(start=0, end=upperlim)
                elif upperlim > real_sweep_length:
                    spikext = feature_extractor.SpikeFeatureExtractor(filter=filter, dv_cutoff=dv_cut, start=lowerlim, end=upperlim)
                    upperlim = real_sweep_length
                    spiketxt = feature_extractor.SpikeTrainFeatureExtractor(start=lowerlim, end=upperlim)
                    spiketxt = feature_extractor.SpikeTrainFeatureExtractor(start=lowerlim, end=upperlim)
                else:
                    spikext = feature_extractor.SpikeFeatureExtractor(filter=filter, dv_cutoff=dv_cut, start=lowerlim, end=upperlim)
                    spiketxt = feature_extractor.SpikeTrainFeatureExtractor(start=lowerlim, end=upperlim)
                abf.setSweep(sweepNumber)
                dataT, dataV, dataI = abf.sweepX, abf.sweepY, abf.sweepC
                spike_in_sweep = spikext.process(dataT, dataV, dataI)
                spike_train = spiketxt.process(dataT, dataV, dataI, spike_in_sweep)
                spike_count = spike_in_sweep.shape[0]
                temp_spike_df["Sweep " + str(sweepNumber +1) + " spike count"] = [spike_count]
                temp_spike_df["Current_Sweep " + str(sweepNumber +1)+ " current injection"] = [dataI[20613]]
                if dataI[20613] < 0:
                    temp_spike_df['baseline voltage'] = subt.baseline_voltage(dataT, dataV)
                    temp_spike_df['sag'] = subt.sag(datat,dataV,dataI, start=0.55, end=1.6)


                if spike_count > 0:
                    temp_spike_df["isi_Sweep " + str(sweepNumber +1)+ " isi"] = [spike_train['first_isi']]
                    spike_train_df = pd.DataFrame(spike_train, index=[0])
                    nan_series = pd.DataFrame(np.full(abs(spike_count-1), np.nan))
                    #spike_train_df = spike_train_df.append(nan_series)
                    spike_in_sweep['spike count'] = np.hstack((spike_count, np.full(abs(spike_count-1), np.nan)))
                    spike_in_sweep['sweep Number'] = np.hstack(((sweepNumber+1), np.full(abs(spike_count-1), np.nan)))
                    spike_in_sweep = spike_in_sweep.join(spike_train_df)
                    print("Processed Sweep " + str(sweepNumber+1) + " with " + str(spike_count) + " aps")
                    df = df.append(spike_in_sweep, ignore_index=True, sort=True)
                else:
                    temp_spike_df["isi_Sweep " + str(sweepNumber +1)+ " isi"] = [np.nan]
            df = df.assign(file_name=np.full(len(df.index),abf.abfID))
            temp_spike_df["rheobase_current"] = [df['peak_i'].to_numpy()[0]]
            temp_spike_df["rheobase_latency"] = [df['latency'].to_numpy()[0]]
            temp_spike_df["rheobase_thres"] = [df['threshold_v'].to_numpy()[0]]
            temp_spike_df["rheobase_width"] = [df['width'].to_numpy()[0]]
            temp_spike_df["rheobase_heightPT"] = [abs(df['peak_v'].to_numpy()[0] - df['fast_trough_v'].to_numpy()[0])]
            temp_spike_df["rheobase_heightTP"] = [abs(df['threshold_v'].to_numpy()[0] - df['peak_v'].to_numpy()[0])]
            temp_spike_df["rheobase_upstroke"] = [df['upstroke'].to_numpy()[0]]
            temp_spike_df["rheobase_downstroke"] = [df['upstroke'].to_numpy()[0]]
            temp_spike_df["rheobase_fast_trough"] = [df['fast_trough_v'].to_numpy()[0]]
            temp_spike_df["mean_current"] = [np.mean(df['peak_i'].to_numpy())]
            temp_spike_df["mean_latency"] = [np.mean(df['latency'].to_numpy())]
            temp_spike_df["mean_thres"] = [np.mean(df['threshold_v'].to_numpy())]
            temp_spike_df["mean_width"] = [np.mean(df['width'].to_numpy())]
            temp_spike_df["mean_heightPT"] = [np.mean(abs(df['peak_v'].to_numpy() - df['fast_trough_v'].to_numpy()))]
            temp_spike_df["mean_heightTP"] = [np.mean(abs(df['threshold_v'].to_numpy() - df['peak_v'].to_numpy()))]
            temp_spike_df["mean_upstroke"] = [np.mean(df['upstroke'].to_numpy())]
            temp_spike_df["mean_downstroke"] = [np.mean(df['upstroke'].to_numpy())]
            temp_spike_df["mean_fast_trough"] = [np.mean(df['fast_trough_v'].to_numpy())]
            cols = df.columns.tolist()
            cols = cols[-1:] + cols[:-1]
            df = df[cols]
            df = df[cols]
            if bfeatcon == True:
               df_spike_count = df_spike_count.append(temp_spike_df, sort=True)
               dfs = dfs.append(df, sort=True)
        else:
            print('Not Current CLamp')
   


if featfile == True:
    ids = dfs['file_name'].unique()
    


    tempframe = dfs.groupby('file_name').mean().reset_index()
    tempframe.to_csv(root_fold + '/allAVG' + tag + '.csv')

if featrheo == True:
    tempframe = dfs.drop_duplicates(subset='file_name')
    tempframe.to_csv(root_fold + '/allRheo' + tag + '.csv')

        




if bfeatcon == True:
    df_spike_count.to_csv(root_fold + '/spike_count_' + tag + '.csv')
    dfs.to_csv(root_fold + '/allfeat' + tag + '.csv')
    

print("==== SUCCESS ====")
input('Press ENTER to exit')<|MERGE_RESOLUTION|>--- conflicted
+++ resolved
@@ -7,12 +7,7 @@
 from tkinter import filedialog
 import os
 import pandas as pd
-<<<<<<< HEAD
-#import pyAPisolation as apis
-from sklearn.ensemble import IsolationForest
-=======
 import pyAPisolation as apis
->>>>>>> 64700dea
 from ipfx import feature_extractor
 from ipfx import subthresh_features as subt
 root = tk.Tk()
@@ -37,9 +32,6 @@
 except:
     tag = ""
 
-<<<<<<< HEAD
-featcon = "y"
-=======
 dv_cut = input("Enter the threshold cut off for the derivative (Allen defaults 20mv/s): ")
 try: 
     dv_cut = int(dv_cut)
@@ -58,17 +50,6 @@
 
 
 feat = input("save feature arrays for each file? (y/n): ")
-try: 
-    feat = str(feat)
-except:
-    feat = "n"
-if feat == "n" or feat =="N":
-    bfeat = False
-else: 
-    bfeat = True
-
-featcon = input("save feature arrays all-in-one file? (y/n): ")
->>>>>>> 64700dea
 try: 
     feat = str(featcon)
 except:
