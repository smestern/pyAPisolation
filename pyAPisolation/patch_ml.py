--- conflicted
+++ resolved
@@ -41,16 +41,10 @@
     feat_import = rf.feature_importances_
     return np.argsort(feat_import)[::-1]
 
-<<<<<<< HEAD
-def extract_features(df, ret_labels):
-    pre_df, outliers = preprocess_df(df)
-    labels = cluster_df(pre_df)
-=======
 def extract_features(df, ret_labels, labels=None):
     pre_df = preprocess_df(df)
     if labels is None:
         labels = cluster_df(pre_df)
->>>>>>> f55aa8a8
     idx_feat = feature_importance(pre_df, labels)
     col = df.columns.values
 
