import glob
import os
import sys
import matplotlib.pyplot as plt
import numpy as np
import pandas as pd
import pyabf
import copy
import multiprocessing as mp
from ipfx import feature_extractor
from ipfx import subthresh_features as subt
import scipy.signal as signal

from .abf_ipfx_dataframes import _build_full_df, _build_sweepwise_dataframe, save_data_frames
from .loadABF import loadABF
from .patch_utils import plotabf, load_protocols, find_non_zero_range, filter_abf
from .QC import run_qc
print("feature extractor loaded")
<<<<<<< HEAD
default_dict = {'start': 0, 'end': 0, 'filter': 0}
parallel = True
=======
default_dict = {'start': 0, 'end': 0, 'filter': 0, 'stim_find': True}
>>>>>>> df6878fb

def folder_feature_extract(files, param_dict, plot_sweeps=-1, protocol_name='IC1', para=1):
    """runs the feature extractor on a folder of abfs.

    Args:
        files (list): _description_
        param_dict (dict): _description_
        plot_sweeps (int, bool, optional): _description_. Defaults to -1.
        protocol_name (str, optional): _description_. Defaults to 'IC1'.
        para (int, optional): _description_. Defaults to 1.

    Returns:
        _type_: _description_
    """
    debugplot = 0
    running_lab = ['Trough', 'Peak', 'Max Rise (upstroke)', 'Max decline (downstroke)', 'Width']
    dfs = pd.DataFrame()
    df_spike_count = pd.DataFrame()
    df_running_avg_count = pd.DataFrame()
    filelist = glob.glob(files + "\\**\\*.abf", recursive=True)
    spike_count = []
    df_full = []
    df_running_avg = []
    if parallel:
        pool = mp.Pool()
        results = [pool.apply(preprocess_abf, args=(file, param_dict, plot_sweeps, protocol_name)) for file in filelist]
        pool.close()
        ##split out the results
        for result in results:
            if result[0].empty:
                print('Empty result')
    else:
        for f in filelist:
            temp_df_spike_count, temp_full_df, temp_running_bin = preprocess_abf(f, copy.deepcopy(param_dict), plot_sweeps, protocol_name)
            spike_count.append(temp_df_spike_count)
            df_full.append(temp_full_df)
            df_running_avg.append(temp_running_bin)
    df_spike_count = pd.concat(spike_count, sort=True)
    dfs = pd.concat(df_full, sort=True)
    df_running_avg_count = pd.concat(df_running_avg, sort=False)
    return dfs, df_spike_count, df_running_avg_count

def preprocess_abf(file_path, param_dict, plot_sweeps, protocol_name):
    """Takes an abf file and runs the feature extractor on it. Filters the ABF by protocol etc.
    Essentially a wrapper for the feature extractor. As when there is an error we dont want to stop the whole program, we just want to skip the abf.
    Args:
        file_path (str, os.path): _description_
        param_dict (dict): _description_
        plot_sweeps (bool): _description_
        protocol_name (str): _description_

    Returns:
        spike_dataframe, spikewise_dataframe, running_bin_data_frame : _description_
    """
    try:
        abf = pyabf.ABF(file_path)           
        if abf.sweepLabelY != 'Clamp Current (pA)' and protocol_name in abf.protocol:
            print(file_path + ' import')

            temp_spike_df, df, temp_running_bin = analyze_abf(abf, sweeplist=None, plot=plot_sweeps, param_dict=param_dict)
            return temp_spike_df, df, temp_running_bin
        else:
            print('Not correct protocol: ' + abf.protocol)
            return pd.DataFrame(), pd.DataFrame(), pd.DataFrame()
    except:
       return pd.DataFrame(), pd.DataFrame(), pd.DataFrame()

def analyze_spike_sweep(abf, sweepNumber, param_dict, bessel_filter=None):
    """_summary_

    Args:
        abf (_type_): _description_
        sweepNumber (_type_): _description_
        param_dict (_type_): _description_
        bessel_filter (_type_, optional): _description_. Defaults to None.

    Returns:
        _type_: _description_
    """
    abf.setSweep(sweepNumber)
    spikext = feature_extractor.SpikeFeatureExtractor(**param_dict)
    spiketxt = feature_extractor.SpikeTrainFeatureExtractor(start=param_dict['start'], end=param_dict['end'])  
    dataT, dataV, dataI = abf.sweepX, abf.sweepY, abf.sweepC
    #if the user asks for a filter, apply it
    if bessel_filter is not None:
        if bessel_filter != -1:
            dataV = filter_abf(dataV, abf, bessel_filter)
    if dataI.shape[0] < dataV.shape[0]:
                dataI = np.hstack((dataI, np.full(dataV.shape[0] - dataI.shape[0], 0)))
    spike_in_sweep = spikext.process(dataT, dataV, dataI)
    spike_train = spiketxt.process(dataT, dataV, dataI, spike_in_sweep)
    return spike_in_sweep, spike_train


def analyze_abf(abf, sweeplist=None, plot=-1, param_dict=None):
    """_summary_

    Args:
        abf (_type_): _description_
        sweeplist (_type_, optional): _description_. Defaults to None.
        plot (int, optional): _description_. Defaults to -1.
        param_dict (_type_, optional): _description_. Defaults to None.

    Returns:
        _type_: _description_
    """    
    np.nan_to_num(abf.data, nan=-9999, copy=False)
    #If there is more than one sweep, we need to ensure we dont iterate out of range
    if sweeplist == None:
        if abf.sweepCount > 1:
            sweepcount = abf.sweepList
        else:
            sweepcount = [0]
    df = pd.DataFrame()
    #Now we walk through the sweeps looking for action potentials
    temp_spike_df = pd.DataFrame()
    temp_spike_df['filename'] = [abf.abfID]
    temp_spike_df['foldername'] = [os.path.dirname(abf.abfFilePath)]
    temp_running_bin = pd.DataFrame()
    stim_find = param_dict.pop('stim_find')
    #for now if user wants to filter by stim time we will just use the first sweep
    if stim_find:
        abf.setSweep(abf.sweepList[-1])
        start, end = find_non_zero_range(abf.sweepX, abf.sweepC)
        param_dict['end'] = end
        param_dict['start'] = start
        print('Stimulation time found: ' + str(start) + ' to ' + str(end))

    #if the user wants a bessel filter pop it out of the param_dict
    if 'bessel_filter' in param_dict:
        bessel_filter = param_dict.pop('bessel_filter')
    else:
        bessel_filter = None

    #iterate through the sweeps
    for sweepNumber in sweepcount: 
        real_sweep_length = abf.sweepLengthSec - 0.0001
        if sweepNumber < 9:
            real_sweep_number = '00' + str(sweepNumber + 1)
        elif sweepNumber > 8 and sweepNumber < 99:
            real_sweep_number = '0' + str(sweepNumber + 1)
        if param_dict['start'] == 0 and param_dict['end'] == 0: 
            param_dict['end']= real_sweep_length
        elif param_dict['end'] > real_sweep_length:
            param_dict['end'] = real_sweep_length
        spike_in_sweep, spike_train = analyze_spike_sweep(abf, sweepNumber, param_dict, bessel_filter=bessel_filter) ### Returns the default Dataframe Returned by 
        temp_spike_df, df, temp_running_bin = _build_sweepwise_dataframe(abf, real_sweep_number, spike_in_sweep, spike_train, temp_spike_df, df, temp_running_bin, param_dict)
    temp_spike_df, df, temp_running_bin = _build_full_df(abf, temp_spike_df, df, temp_running_bin, sweepcount)
    x, y ,c = loadABF(abf.abfFilePath)
    _qc_data = run_qc(y, c)
    temp_spike_df['QC Mean RMS'] = _qc_data[0]
    temp_spike_df['QC Mean Sweep Drift'] = _qc_data[2]
    try:
        spiketimes = np.transpose(np.vstack((np.ravel(df['peak_index'].to_numpy()), np.ravel(df['sweep Number'].to_numpy()))))
        plotabf(abf, spiketimes, param_dict['start'], param_dict['end'], plot)
    except:
        pass
    return temp_spike_df, df, temp_running_bin

class abfFeatExtractor(object):
    """TODO """
    def __init__(self, abf, start=None, end=None, filter=10.,
                 dv_cutoff=20., max_interval=0.005, min_height=2., min_peak=-30.,
                 thresh_frac=0.05, reject_at_stim_start_interval=0):
        """Initialize SweepFeatures object.-
        Parameters
        ----------
        t : ndarray of times (seconds)
        v : ndarray of voltages (mV)
        i : ndarray of currents (pA)
        start : start of time window for feature analysis (optional)
        end : end of time window for feature analysis (optional)
        filter : cutoff frequency for 4-pole low-pass Bessel filter in kHz (optional, default 10)
        dv_cutoff : minimum dV/dt to qualify as a spike in V/s (optional, default 20)
        max_interval : maximum acceptable time between start of spike and time of peak in sec (optional, default 0.005)
        min_height : minimum acceptable height from threshold to peak in mV (optional, default 2)
        min_peak : minimum acceptable absolute peak level in mV (optional, default -30)
        thresh_frac : fraction of average upstroke for threshold calculation (optional, default 0.05)
        reject_at_stim_start_interval : duration of window after start to reject potential spikes (optional, default 0)
        """
        if isinstance(abf, pyabf.ABF):
            self.abf = abf
        elif isinstance(abf, str) or isinstance(abf, os.path.abspath):
            self.abf = pyabf.ABF
        self.start = start
        self.end = end
        self.filter = filter
        self.dv_cutoff = dv_cutoff
        self.max_interval = max_interval
        self.min_height = min_height
        self.min_peak = min_peak
        self.thresh_frac = thresh_frac
        self.reject_at_stim_start_interval = reject_at_stim_start_interval
        self.spikefeatureextractor = feature_extractor.SpikeFeatureExtractor(start=start, end=end, filter=filter, dv_cutoff=dv_cutoff, max_interval=max_interval, min_height=min_height, min_peak=min_peak, thresh_frac=thresh_frac, reject_at_stim_start_interval=reject_at_stim_start_interval)
        self.spiketrainextractor = feature_extractor.SpikeTrainFeatureExtractor(start=start, end=end)

if __name__ == '__main__':
    mp.freeze_support()<|MERGE_RESOLUTION|>--- conflicted
+++ resolved
@@ -16,12 +16,8 @@
 from .patch_utils import plotabf, load_protocols, find_non_zero_range, filter_abf
 from .QC import run_qc
 print("feature extractor loaded")
-<<<<<<< HEAD
-default_dict = {'start': 0, 'end': 0, 'filter': 0}
 parallel = True
-=======
 default_dict = {'start': 0, 'end': 0, 'filter': 0, 'stim_find': True}
->>>>>>> df6878fb
 
 def folder_feature_extract(files, param_dict, plot_sweeps=-1, protocol_name='IC1', para=1):
     """runs the feature extractor on a folder of abfs.
