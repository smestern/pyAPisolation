--- conflicted
+++ resolved
@@ -1,12 +1,6 @@
 import glob
 import os
 import sys
-<<<<<<< HEAD
-
-=======
-import copy
-from joblib import Parallel, delayed
->>>>>>> d3aa9fcb
 import matplotlib.pyplot as plt
 import numpy as np
 import pandas as pd
@@ -30,13 +24,8 @@
     dfs = pd.DataFrame()
     df_spike_count = pd.DataFrame()
     df_running_avg_count = pd.DataFrame()
-<<<<<<< HEAD
     filelist = glob.glob(files + "\\**\\*.abf", recursive=True)
     temp_df_spike_count = [preprocess_abf(f, param_dict, plot_sweeps, protocol_name) for f in filelist]
-=======
-    filelist = glob.glob(files + "/**/*.abf", recursive=True)
-    temp_df_spike_count = Parallel(n_jobs= para)(delayed(preprocess_abf)(f, copy.deepcopy(param_dict), plot_sweeps, protocol_name) for f in filelist)
->>>>>>> d3aa9fcb
     df_spike_count = pd.concat(temp_df_spike_count, sort=True)
     
      
