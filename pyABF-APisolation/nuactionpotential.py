import numpy as np
from numpy import genfromtxt
import matplotlib.pyplot as plt
from abfderivative import *
import pyabf
from pyabf.tools import *
from pyabf import filter
import os
import pandas as pd
import statistics

<<<<<<< HEAD
vlon = 1000
=======
vlon = 2330

>>>>>>> 8ee33f66

def npindofgrt(a, evalp):
    """ Pass through an numpy array and expression, Return indices where eval is true"""
    index = np.nonzero(np.where(a > evalp, 1, 0))
    return index[0] #returns a flattened array of numbers

def thresholdavg(abf, sweep, thresdvdt = 20):
    """ Given an ABF file and a sweep, this function returns the avg max DVdT of action potentials in a sweep.
       ABF: a pyabf object
       Sweep: The sweep number for analysis
       ThresDVDT: Optional, the dVdT cut off. Defaults to the allen institute's 20mv/ms 
    """
    
    abf.setSweep(sweep)

    #Define our variables for error purposes
    apend = 0
    aploc = 0
    thresholdavg1 = np.nan
    thresholdavghold = np.empty((1))

    slopex, slopey = derivative(abf,sweep) #Pass through the derivative function
    indexhigher = pyabf.tools.ap.ap_points_currentSweep(abf, thresdvdt) #Returns indices only where the slope is greater than the threshold. Using the built in functions for now. Otherwise index = np.nonzero(np.where(slopey > Threshold, 1, 0)) would work
    for j in indexhigher: #iterates through the known threshold values 
            k = slopey[j]
            #searches in the next 10ms for the peak
            apend = int(j + (abf.dataPointsPerMs * 5)) 
            apstrt = int(j - (abf.dataPointsPerMs * 5))
            if apstrt < 0: 
                        apstrt=0

            aploc = np.argmax(abf.sweepY[apstrt:apend]) + apstrt #Finds the peak mV of within 10ms of ap
            if abf.sweepY[aploc] > -30: #Rejects ap if absolute peak is less than -30mv
                maxdvdt = np.amax(slopey[apstrt:aploc])
                thresholdavghold = np.append(thresholdavghold, maxdvdt) #otherwise adds the value to our array
    thresholdavghold = thresholdavghold[1:] #truncates the intial value which was meaningless
    l, = thresholdavghold.shape 
    if l > 1:
        thresholdavg1 = np.mean(thresholdavghold)
    elif l == 1:
        thresholdavg1 = thresholdavghold[0] #np mean fails if array is 1 value long. So we prevent that by just setting it to the single AP
    else:
        thresholdavg1 = np.nan #return nan if no action potentials are found
    return float(thresholdavg1)


def appreprocess(abf, tag = 'default', save = False, plot = False):
    """ Function takes a given abf file and returns raw and feature data for action potentials across all sweeps. 
        You may wish to use apisolate which returns more fleshed out data
        ______
        abf: An abf file
        tag: if save is turned on, the tag is appeneded to the output files
        save: determines if the raw data is written to a file
        plot: if true, will display a plot of 5 randomly selected aps from the data. Useful for debugging
    """
    
    
    sweepcount = abf.sweepCount
    apcount = 0

    #Build arrays to fill. This has to be pre-created because the size of each ap varies, appending different sized arrays to another makes numpy throw an error. Unused values are truncated later
    aps = np.full((vlon, 1000), np.nan)
    peakposDvdt = np.empty((vlon, 2))
    peaknegDvdt = np.empty((vlon, 2))
    peakmV = np.empty((vlon, 2))
    apTime = np.empty((vlon, 2))
    apsweep = np.empty(vlon)
    arthreshold = np.empty(vlon)
    #If there is more than one sweep, we need to ensure we dont iterate out of range
    if abf.sweepCount > 1:
        sweepcount = (abf.sweepCount - 1)

    #Now we walk through the sweeps looking for action potentials
    for sweepNumber in range(0, sweepcount): 
        print(sweepNumber)
        abf.setSweep(sweepNumber)
        aploc = 0
        idx = 0
        thresholdV = np.amax(abf.sweepY)
        thresholdsl = (thresholdavg(abf, sweepNumber) * 0.05)
        print('%5 threhold avg: ' + str(thresholdsl))
        slopex, slopey = derivative(abf,sweepNumber)
        np.nan_to_num(abf.sweepY, nan=-9999, copy=False)
        np.nan_to_num(slopey, nan=0, copy=False)
        indexhigher = pyabf.tools.ap.ap_points_currentSweep(abf)
        for ind, i in enumerate(indexhigher):
               #if i > (aploc):
                    #searches in the next 14ms for the peak    
                    apstrt = (int(i - (abf.dataPointsPerMs * 5)))
                    if apstrt < 0: 
                        apstrt=0
                    apend = int(i + (abf.dataPointsPerMs * 3)) 
                    aploc = np.argmax(abf.sweepY[apstrt:apend]) + apstrt #alternatively aploc = (np.abs(abf.sweepY[apstrt:apend] - thresholdV)).argmin() + apstrt

                    if abf.sweepY[aploc] > -30: #Rejects ap if absolute peak is less than -30mv
                        apstrt = (int(aploc - abf.dataPointsPerMs * 5))
                        thresholdslloc = (np.argmax(slopey[apstrt:aploc]) + apstrt) #Finds the action potential max dvdt
                        
                        apstrt = (int(apstrt - abf.dataPointsPerMs * 5))
                        if apstrt < 0:
                            apstrt = 0

                        # Now find the point where DVDT falls below the 5% threshold
                        indexloc = np.nonzero(np.where(slopey[apstrt:thresholdslloc] < thresholdsl, 1, 0))[0]
                        if indexloc.size < 1:
                            idx = apstrt
                        else:
                            indexloc += apstrt
                            idx = indexloc[-1]
                        apstrt = idx
                        ## throw away the ap if the threshold to peak time is more than 2ms
                        if (aploc-idx) > (abf.dataPointsPerMs * 2):
                            break
                        ### Alternatively we can walk through, however above code is much faster
                        ##for y in range(thresholdslloc, 0, -1):
                        #    if slopey[y] < thresholdsl:
                        #        idx = y
                        #        break
                        #    elif y == (thresholdslloc - 800):
                        #        idx = y
                        #        break
                        
                        ## Now we check to ensure the action potentials do not over lap
                        if (ind+1) < (len(indexhigher)):
                            if((indexhigher[ind+1] - indexhigher[ind]) > (abf.dataPointsPerMs * 10)): ##if the next ap is over 10ms away then we simple cap off at 10ms
                                apend = abs(int(aploc + abf.dataPointsPerMs * 10))
                            elif apend > indexhigher[ind+1]:
                                nxtthres = np.nonzero(np.where(slopey[aploc:] >  thresholdsl, 1, 0))[0] + aploc
                                apend = indexhigher[ind+1] #otherwise we cap the end at the next threshold
                                aploc = np.argmax(abf.sweepY[apstrt:apend]) + apstrt #and re-find the peak
                        else:
                            apend = abs(int(aploc + abf.dataPointsPerMs * 10)) #if this is the last ap in the sweep we cap at 10ms
                        k,  = abf.sweepY.shape
                        if apend > k:
                            apend = int(k) - 1
                        apfull1 = abf.sweepY[apstrt:apend]
                        points = apend - apstrt
                        nthresholdslloc = (np.argmin(slopey[aploc:apend]) + aploc) #Finds the action potential max negative dvdt
 
                        #Now fill out our arrays
                        peakposDvdt[apcount,0] = slopey[thresholdslloc]
                        peakposDvdt[apcount,1] = (thresholdslloc - apstrt)
                        peaknegDvdt[apcount,0] = slopey[nthresholdslloc]
                        peaknegDvdt[apcount,1] = (nthresholdslloc - apstrt)
                        peakmV[apcount, 0] = abf.sweepY[aploc]
                        peakmV[apcount, 1] = (aploc - apstrt)
                        apTime[apcount, 0] = apstrt
                        apTime[apcount, 1] = points
                        arthreshold[apcount] = thresholdsl
                        apsweep[apcount] = sweepNumber
                        aps[apcount,:points] = apfull1
                        apcount += 1
        print('Ap count: ' + str(apcount))
    if apcount > 0:
        aps = aps[:apcount,:]
        ## For some Reason truncating these values throws an error, for now they are not truncated
        #peakmV = peakmV[:apcount,:]
        #apTime = apTime[:apcount,:]
        #apsweep = apsweep[:apcount]
        #arthreshold = arthreshold[:apcount]
        #peakposDvdt = peakposDvdt[:apcount] ###Specifically these two throw an error
        #peaknegDvdt = peaknegDvdt[:apcount] ### May be worth it to truncate later
        apsend = np.argwhere(np.invert(np.isnan(aps[:,:])))
        apsend = np.amax(apsend[:,1])
        aps = aps[:,:apsend]
        if plot == True:
            _, l = aps.shape
            test = np.linspace(0, 10, l,endpoint=False)
            for o in range(5):
                j = int(random.uniform(1, apcount - 2))
                plt.plot(test, aps[j,:])
        if save == True:
            np.savetxt('output/' + tag + '.txt', aps, delimiter=",", fmt='%12.5f')
    return aps, abf, peakposDvdt, peaknegDvdt, peakmV, apTime, apsweep, arthreshold, apcount



def apisolate(abf, filter, tag = '', saveind = False, savefeat = False, plot = 0):
    """ Function takes a given abf file and returns raw and feature data for action potentials across all sweeps. 
        The data is returned in a feature complete way. Saving requires the creation of an '/output' folder
        ---Takes---
        abf: An abf file
        Filter: if nonzero applies a gaussian filter to the data (useful if noisy)
        tag: if save is turned on, the tag is appeneded to the output files
        saveind: Saves the individual aps as raw traces
        savefeat: Saves the feature array of all action potentials to a file
        relative: if true, calculated features are based on thier time post threshold, and not in respect to the start of the sweep
        plot: Int, plots a randomly selected (int)number of aps from the abf, with the features highlighted. Call matplotlib.plot.show() to see
        ---Returns---
        aps: the raw current traces in a numpy array
        tarframe: the feature array in a pandas data frame (ONLY if savefeat = true, otherwise returns 0)
        abf: the original abf file passed to the function
    """
    relative = True

    if filter > 0:
       pyabf.filter.gaussian(abf,filter,0)
       np.nan_to_num(abf.data, nan=-9999, copy=False)
    aps, abf, peakposDvdt, peaknegDvdt, peakmV, apTime, apsweep, arthreshold, apcount = appreprocess(abf,tag,False)
    
    _, d = aps.shape
    apoints = np.linspace(0, (d / abf.dataPointsPerMs), d)
    
    
    ## Intialize the rest of the arrays to fill
    dvDtRatio = np.empty(apcount)
    trough = np.empty(apcount)
    slwtrough = np.empty((apcount, 2))
    slwratio = np.empty(apcount)
    fsttrough = np.empty((apcount, 2))
    apheight = np.empty(apcount)
    apwidthloc = np.empty((apcount, 2))
    apfullwidth = np.empty(apcount)
    thresmV = np.empty(apcount)
    isi = np.empty(apcount)
    apno = np.arange(0, (apcount))
    for i in range(0, apcount):
            abf.setSweep(int(apsweep[i]))
            ### Fill the arrays if we need to
            apstrt = int(apTime[i,0])
            aploc = int(peakmV[i,1])
            apend = int(apTime[i,1])
            thresmV[i] = aps[i,0]
            ttime = (5 * abf.dataPointsPerMs) + aploc
            if ttime > apend:
                    ttime = apend
            trough[i] = np.amax(aps[i])
            fsttrough[i, 0] = np.amin(aps[i,aploc:ttime])
            fsttrough[i, 1] = np.argmin(aps[i,aploc:ttime]) + aploc
            if ttime != apend: 
                   slwtrough[i, 0] = np.amin(aps[i,ttime:apend])
                   slwtrough[i, 1] = np.argmin(aps[i,ttime:apend]) + ttime
            else:
                    slwtrough[i] = fsttrough[i]
            apheight[i] = (peakmV[i, 0] - fsttrough[i, 0])
            if i != (apcount-1) and apsweep[i+1] == apsweep[i]:
                    isi[i] = abs(apTime[i, 0] - apTime[i+1, 0]) / abf.dataRate
            else:
                    isi[i] = abs((apTime[i, 0] / abf.dataRate) - abf.sweepX[-1])
            aphalfheight = statistics.median([peakmV[i, 0], fsttrough[i, 0]])
            #apwidthloc[i,1] = int((np.argmin(aps[i,aploc:ttime]) + aploc) * 0.5)
            apwidthloc[i,1] = (np.abs(aps[i, aploc:ttime] - aphalfheight)).argmin() + aploc
            apwidthloc[i,0] = (np.abs(aps[i,:aploc] - (aps[i, int(apwidthloc[i,1])]))).argmin()
            apfullwidth[i] = (apwidthloc[i,1] - apwidthloc[i,0]) / abf.dataRate
            slwratio[i] = ((slwtrough[i, 1] - aploc) / abf.dataRate) / ((apend - aploc) / abf.dataRate)

            
  
    peakmV[:,1] = peakmV[:,1] / abf.dataRate
    peakposDvdt[:,1] = peakposDvdt[:,1] / abf.dataRate
    peaknegDvdt[:,1] = peaknegDvdt[:,1] / abf.dataRate
    fsttrough[:, 1] = fsttrough[:, 1] / abf.dataRate
    slwtrough[:, 1] = slwtrough[:, 1] / abf.dataRate
    dvDtRatio[:] = peakposDvdt[:apcount, 0] / peaknegDvdt[:apcount, 0]
    peakmV = peakmV[:apcount,:]
    apTime = apTime[:apcount,:] / abf.dataRate
    apsweep = apsweep[:apcount]
    arthreshold = arthreshold[:apcount]
    peakposDvdt = peakposDvdt[:apcount, :]
    peaknegDvdt = peaknegDvdt[:apcount, :] 

    if plot > 0 and apcount > 0:
            _, l = aps.shape
            xdata = np.linspace(0, 10, l,endpoint=True)
            for o in range(plot):
                j = int(random.uniform(1, apcount - 2))
                plt.plot(xdata, aps[j,:])
                q = int(peaknegDvdt[j,1]  * abf.dataRate)
                plt.plot(xdata[q], aps[j,q], 'rx', label='Peak Neg dVdT')
                q = int(peakposDvdt[j,1]  * abf.dataRate)
                plt.plot(xdata[q], aps[j,q], 'bx', label='Peak Pos dVdT')
                q = int(peakmV[j,1] * abf.dataRate)
                plt.plot(xdata[q], aps[j,q], 'gx', label='Peak mV')
                q = int(slwtrough[j, 1] * abf.dataRate)
                plt.plot(xdata[q], aps[j,q], 'r>', label='Slow Trough')
                q = int(fsttrough[j, 1] * abf.dataRate)
                plt.plot(xdata[q], aps[j,q], 'b>', label='Fst Trough')
                q = int(apwidthloc[i,0])
                q2 = int(apwidthloc[i,1])
                
                plt.plot(xdata[q], aps[j,q2], 'yx')
                plt.plot(xdata[q2], aps[j,q2], 'yx')
                plt.plot(xdata[q:q2], np.full(((q2-q)), aps[j,q2]), 'y-', solid_capstyle='round', label='Full Width')
                
    
    ## If saving the feature array we need to construct the labels
    labels = np.array(['AP Number', 'Sweep', 'Start Time', 'End Time', 'ISI', '5% Threshold', 'mV at Threshold', 'AP Peak (mV)', 'Ap peak (S)', 
                       'AP fast trough (mV)', 'AP fast trough time (S)', 'AP slow trough (mV)', 'AP slow trough time (S)', 'AP slow trough time ratio', 'AP height',
                       'AP Full width (S)', 'AP Upstroke (mV/mS)', 'AP Upstroke time (S)', 'AP downstroke (mV/mS)', 'AP Downstroke time (S)', 'Upstroke / Downstroke Ratio'])
    ## We could put it in a numpy array, but arrays of different types slow down the code...
    #ardata = np.vstack((apno[:-1], apsweep[:,0], apTime[:,0], apTime[:,1], isi, arthreshold[:,0], thresmV[:,0], peakmV[:,0], peakmV[:,1], fsttrough[:, 0], fsttrough[:, 1], slwtrough[:, 0], slwtrough[:, 1], 
    #               slwratio[:,0], apheight[:,0], apfullwidth[:,0], peakposDvdt[:,0], peakposDvdt[:,1], peaknegDvdt[:-1,0], peaknegDvdt[:-1,1], dvDtRatio[:,0]))
    ### Or we dump it into a panda dataframe. Faster / handles better than a numpy array
    arfrme = pd.DataFrame([apsweep[:], apTime[:,0], apTime[:,1], isi, arthreshold[:], thresmV[:], peakmV[:,0], peakmV[:,1], fsttrough[:, 0], fsttrough[:, 1], slwtrough[:, 0], slwtrough[:, 1], 
                     slwratio[:], apheight[:], apfullwidth[:], peakposDvdt[:,0], peakposDvdt[:,1], peaknegDvdt[:,0], peaknegDvdt[:,1], dvDtRatio[:]],
                          index=labels[1:],
                          columns=apno[:])
    tarfrme = arfrme.T[:apcount] ##Transpose for organization reasons
    
    ##Check one more time for duplicates
    zheight = np.nonzero(np.where(isi == 0, 1, 0))[0] ##finding only indicies where ISI == 0
    tarfrme.drop(zheight, axis=0)
    aps = np.delete(aps, zheight, 0)
    #ardata = np.delete(ardata, z, 1)


    ## if the user requests we save the feat array
    if savefeat == True:
        tarfrme.to_csv('output/feat' + tag + abf.abfID + '.csv')
        print('feat' + tag + '.csv saved')
    ## Save raw traces if we need to
    if saveind == True:
        for m in range(0, apcount - 1):
                aphold = np.array((aps[m], apoints))
<<<<<<< HEAD
                np.savetxt('output/' + str(m) + tag + '.csv', aphold, delimiter=",", fmt='%12.5f')
=======
                np.savetxt('output/' + str(m) + tag + abf.abfID + '.csv', aphold, delimiter=",", fmt='%12.5f')
>>>>>>> 8ee33f66
    return aps, tarfrme, abf





<|MERGE_RESOLUTION|>--- conflicted
+++ resolved
@@ -9,12 +9,8 @@
 import pandas as pd
 import statistics
 
-<<<<<<< HEAD
-vlon = 1000
-=======
 vlon = 2330
 
->>>>>>> 8ee33f66
 
 def npindofgrt(a, evalp):
     """ Pass through an numpy array and expression, Return indices where eval is true"""
@@ -37,17 +33,19 @@
     thresholdavghold = np.empty((1))
 
     slopex, slopey = derivative(abf,sweep) #Pass through the derivative function
-    indexhigher = pyabf.tools.ap.ap_points_currentSweep(abf, thresdvdt) #Returns indices only where the slope is greater than the threshold. Using the built in functions for now. Otherwise index = np.nonzero(np.where(slopey > Threshold, 1, 0)) would work
+    indexhigher = pyabf.tools.ap.ap_points_currentSweep(abf) #Returns indices only where the slope is greater than the threshold. Using the built in functions for now. Otherwise index = np.nonzero(np.where(slopey > Threshold, 1, 0)) would work
     for j in indexhigher: #iterates through the known threshold values 
             k = slopey[j]
             #searches in the next 10ms for the peak
             apend = int(j + (abf.dataPointsPerMs * 5)) 
-            apstrt = int(j - (abf.dataPointsPerMs * 5))
+            apstrt = int(j - (abf.dataPointsPerMs * 2))
             if apstrt < 0: 
                         apstrt=0
 
             aploc = np.argmax(abf.sweepY[apstrt:apend]) + apstrt #Finds the peak mV of within 10ms of ap
             if abf.sweepY[aploc] > -30: #Rejects ap if absolute peak is less than -30mv
+                if aploc== apstrt:
+                    aploc +=1
                 maxdvdt = np.amax(slopey[apstrt:aploc])
                 thresholdavghold = np.append(thresholdavghold, maxdvdt) #otherwise adds the value to our array
     thresholdavghold = thresholdavghold[1:] #truncates the intial value which was meaningless
@@ -103,14 +101,17 @@
         for ind, i in enumerate(indexhigher):
                #if i > (aploc):
                     #searches in the next 14ms for the peak    
-                    apstrt = (int(i - (abf.dataPointsPerMs * 5)))
+                    apstrt = (int(i - (abf.dataPointsPerMs * 2)))
                     if apstrt < 0: 
                         apstrt=0
-                    apend = int(i + (abf.dataPointsPerMs * 3)) 
+                    apend = int(i + (abf.dataPointsPerMs * 5)) 
                     aploc = np.argmax(abf.sweepY[apstrt:apend]) + apstrt #alternatively aploc = (np.abs(abf.sweepY[apstrt:apend] - thresholdV)).argmin() + apstrt
 
                     if abf.sweepY[aploc] > -30: #Rejects ap if absolute peak is less than -30mv
                         apstrt = (int(aploc - abf.dataPointsPerMs * 5))
+                        if apstrt < 0:
+                            apstrt = 0
+
                         thresholdslloc = (np.argmax(slopey[apstrt:aploc]) + apstrt) #Finds the action potential max dvdt
                         
                         apstrt = (int(apstrt - abf.dataPointsPerMs * 5))
@@ -155,28 +156,25 @@
                         nthresholdslloc = (np.argmin(slopey[aploc:apend]) + aploc) #Finds the action potential max negative dvdt
  
                         #Now fill out our arrays
-                        peakposDvdt[apcount,0] = slopey[thresholdslloc]
-                        peakposDvdt[apcount,1] = (thresholdslloc - apstrt)
-                        peaknegDvdt[apcount,0] = slopey[nthresholdslloc]
-                        peaknegDvdt[apcount,1] = (nthresholdslloc - apstrt)
-                        peakmV[apcount, 0] = abf.sweepY[aploc]
-                        peakmV[apcount, 1] = (aploc - apstrt)
-                        apTime[apcount, 0] = apstrt
-                        apTime[apcount, 1] = points
-                        arthreshold[apcount] = thresholdsl
-                        apsweep[apcount] = sweepNumber
-                        aps[apcount,:points] = apfull1
-                        apcount += 1
+                        try:
+                            peakposDvdt[apcount,0] = slopey[thresholdslloc]
+                            peakposDvdt[apcount,1] = (thresholdslloc - apstrt)
+                            peaknegDvdt[apcount,0] = slopey[nthresholdslloc]
+                            peaknegDvdt[apcount,1] = (nthresholdslloc - apstrt)
+                            peakmV[apcount, 0] = abf.sweepY[aploc]
+                            peakmV[apcount, 1] = (aploc - apstrt)
+                            apTime[apcount, 0] = apstrt
+                            apTime[apcount, 1] = points
+                            arthreshold[apcount] = thresholdsl
+                            apsweep[apcount] = sweepNumber
+                            aps[apcount,:points] = apfull1
+                            apcount += 1
+                        except:
+                            print('aplimit hit', end="\r")
         print('Ap count: ' + str(apcount))
     if apcount > 0:
         aps = aps[:apcount,:]
-        ## For some Reason truncating these values throws an error, for now they are not truncated
-        #peakmV = peakmV[:apcount,:]
-        #apTime = apTime[:apcount,:]
-        #apsweep = apsweep[:apcount]
-        #arthreshold = arthreshold[:apcount]
-        #peakposDvdt = peakposDvdt[:apcount] ###Specifically these two throw an error
-        #peaknegDvdt = peaknegDvdt[:apcount] ### May be worth it to truncate later
+
         apsend = np.argwhere(np.invert(np.isnan(aps[:,:])))
         apsend = np.amax(apsend[:,1])
         aps = aps[:,:apsend]
@@ -329,11 +327,7 @@
     if saveind == True:
         for m in range(0, apcount - 1):
                 aphold = np.array((aps[m], apoints))
-<<<<<<< HEAD
-                np.savetxt('output/' + str(m) + tag + '.csv', aphold, delimiter=",", fmt='%12.5f')
-=======
                 np.savetxt('output/' + str(m) + tag + abf.abfID + '.csv', aphold, delimiter=",", fmt='%12.5f')
->>>>>>> 8ee33f66
     return aps, tarfrme, abf
 
 
