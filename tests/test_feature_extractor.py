--- conflicted
+++ resolved
@@ -104,9 +104,11 @@
     #try to load the protocols
     spike_times = analyze_spike_times(file=files[-1])
     print(spike_times)
-<<<<<<< HEAD
-    
-def test_modular_analysis():
+
+def test_subthreshold_funcs():
+    #load a file
+    files = glob.glob(os.path.expanduser('./data/') + '/**/*.abf', recursive=True)
+    def test_modular_analysis():
     #we need to make sure the modular feature analysis is working:
     # Load the known good df
     df = load(f'{os.path.dirname(__file__)}/test_data/known_good_df.joblib')
@@ -123,19 +125,6 @@
     spike_analysis_module.run_batch_analysis(files, param_dict=dict_parallel)
     # Get the results
     results = spike_analysis_module.get_results()
-
-
-if __name__ == '__main__':
-    test_modular_analysis()
-    test_analyze_funcs()
-    test_dataframe_save()
-    test_feature_extractor()
-=======
-
-def test_subthreshold_funcs():
-    #load a file
-    files = glob.glob(os.path.expanduser('./data/') + '/**/*.abf', recursive=True)
-    
     # Test the analyze_subthres function
     
     dfs = analyze_subthres(file=files[0],  savfilter=0, start_sear=None, end_sear=None, subt_sweeps=None, time_after=50, bplot=False)
@@ -143,8 +132,6 @@
 
 
 if __name__ == '__main__':
-    test_subthreshold_funcs()
-    # test_analyze_funcs()
-    # test_dataframe_save()
-    # test_feature_extractor()
->>>>>>> 1e4926df
+    test_analyze_funcs()
+    test_dataframe_save()
+    test_feature_extractor()